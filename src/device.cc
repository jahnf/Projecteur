// This file is part of Projecteur - https://github.com/jahnf/projecteur - See LICENSE.md and README.md
#include "device.h"

#include "deviceinput.h"
#include "devicescan.h"
#include "logging.h"

#include <QSocketNotifier>
#include <QTimer>

#include <fcntl.h>
#include <linux/hidraw.h>
#include <unistd.h>

LOGGING_CATEGORY(device, "device")
LOGGING_CATEGORY(hid, "HID")

namespace  {
  // -----------------------------------------------------------------------------------------------
  static const auto registeredComparator_ = QMetaType::registerComparators<DeviceId>();

  const auto hexId = logging::hexId;
}

// -------------------------------------------------------------------------------------------------
DeviceConnection::DeviceConnection(const DeviceId& id, const QString& name,
                                   std::shared_ptr<VirtualDevice> vdev)
  : m_deviceId(id), m_deviceName(name), m_inputMapper(std::make_shared<InputMapper>(std::move(vdev))){}

// -------------------------------------------------------------------------------------------------
DeviceConnection::~DeviceConnection() = default;

// -------------------------------------------------------------------------------------------------
bool DeviceConnection::hasSubDevice(const QString& path) const
{
  const auto find_it = m_subDeviceConnections.find(path);
  return (find_it != m_subDeviceConnections.end() && find_it->second && find_it->second->isConnected());
}

// -------------------------------------------------------------------------------------------------
void DeviceConnection::addSubDevice(std::shared_ptr<SubDeviceConnection> sdc)
{
  if (!sdc) return;

  const auto path = sdc->path();
  m_subDeviceConnections[path] = std::move(sdc);
  emit subDeviceConnected(m_deviceId, path);
}

// -------------------------------------------------------------------------------------------------
bool DeviceConnection::removeSubDevice(const QString& path)
{
  auto find_it = m_subDeviceConnections.find(path);
  if (find_it != m_subDeviceConnections.end())
  {
    if (find_it->second) { find_it->second->disconnect(); } // Important
    logDebug(device) << tr("Disconnected sub-device: %1 (%2:%3) %4")
                        .arg(m_deviceName, hexId(m_deviceId.vendorId),
                             hexId(m_deviceId.productId), path);
    emit subDeviceDisconnected(m_deviceId, path);
    m_subDeviceConnections.erase(find_it);
    return true;
  }
  return false;
}

// -------------------------------------------------------------------------------------------------
<<<<<<< HEAD
void DeviceConnection::queryBatteryStatus()
{
  if (subDeviceCount() > 0) {
    for (const auto& sd: subDevices()) {
      if (sd.second->type() == ConnectionType::Hidraw && sd.second->mode() == ConnectionMode::ReadWrite) {
        sd.second->queryBatteryStatus();
      }
    }
  }
}

// -------------------------------------------------------------------------------------------------
void DeviceConnection::setBatteryInfo(QByteArray batteryData)
{
  if (batteryData.length() == 3)
  {
    m_batteryInfo.status = static_cast<BatteryStatus>(batteryData.at(2));
    m_batteryInfo.currentLevel = static_cast<uint8_t>(batteryData.at(0));
    m_batteryInfo.nextReportedLevel = static_cast<uint8_t>(batteryData.at(1));
  }
}

// -------------------------------------------------------------------------------------------------
=======
>>>>>>> f97af1c4
SubDeviceConnection::SubDeviceConnection(const QString& path, ConnectionType type, ConnectionMode mode, BusType busType)
  : m_details(path, type, mode, busType) {}

// -------------------------------------------------------------------------------------------------
SubDeviceConnection::~SubDeviceConnection() = default;

// -------------------------------------------------------------------------------------------------
bool SubDeviceConnection::isConnected() const {
  if (type() == ConnectionType::Event)
    return (m_readNotifier && m_readNotifier->isEnabled());
  if (type() == ConnectionType::Hidraw)
    return (m_readNotifier && m_readNotifier->isEnabled()) && (m_writeNotifier);
  return false;
}

// -------------------------------------------------------------------------------------------------
void SubDeviceConnection::disconnect() {
  m_readNotifier.reset();
  m_writeNotifier.reset();
}

// -------------------------------------------------------------------------------------------------
void SubDeviceConnection::disable() {
  if (m_readNotifier) m_readNotifier->setEnabled(false);
  if (m_writeNotifier) m_writeNotifier->setEnabled(false);
}

// -------------------------------------------------------------------------------------------------
void SubDeviceConnection::disableWrite() {
  if (m_writeNotifier) m_writeNotifier->setEnabled(false);
}

// -------------------------------------------------------------------------------------------------
void SubDeviceConnection::enableWrite() {
  if (m_writeNotifier) m_writeNotifier->setEnabled(true);
}

// -------------------------------------------------------------------------------------------------
const std::shared_ptr<InputMapper>& SubDeviceConnection::inputMapper() const  {
  return m_inputMapper;
}

// -------------------------------------------------------------------------------------------------
QSocketNotifier* SubDeviceConnection::socketReadNotifier() {
  return m_readNotifier.get();
}

// -------------------------------------------------------------------------------------------------
QSocketNotifier* SubDeviceConnection::socketWriteNotifier() {
  return m_writeNotifier.get();
}

// -------------------------------------------------------------------------------------------------
SubEventConnection::SubEventConnection(Token, const QString& path)
  : SubDeviceConnection(path, ConnectionType::Event, ConnectionMode::ReadOnly, BusType::Unknown) {}

// -------------------------------------------------------------------------------------------------
std::shared_ptr<SubEventConnection> SubEventConnection::create(const DeviceScan::SubDevice& sd,
                                                               const DeviceConnection& dc)
{
  const int evfd = ::open(sd.deviceFile.toLocal8Bit().constData(), O_RDONLY, 0);

  if (evfd == -1) {
    logWarn(device) << tr("Cannot open event device '%1' for read.").arg(sd.deviceFile);
    return std::shared_ptr<SubEventConnection>();
  }

  struct input_id id{};
  ioctl(evfd, EVIOCGID, &id); // get the event sub-device id

  // Check against given device id
  if (id.vendor != dc.deviceId().vendorId || id.product != dc.deviceId().productId)
  {
    ::close(evfd);
    logDebug(device) << tr("Device id mismatch: %1 (%2:%3)")
                        .arg(sd.deviceFile, hexId(id.vendor), hexId(id.product));
    return std::shared_ptr<SubEventConnection>();
  }

  unsigned long bitmask = 0;
  if (ioctl(evfd, EVIOCGBIT(0, sizeof(bitmask)), &bitmask) < 0)
  {
    ::close(evfd);
    logWarn(device) << tr("Cannot get device properties: %1 (%2:%3)")
                       .arg(sd.deviceFile, hexId(id.vendor), hexId(id.product));
    return std::shared_ptr<SubEventConnection>();
  }

  auto connection = std::make_shared<SubEventConnection>(Token{}, sd.deviceFile);
  connection->m_details.busType = dc.deviceId().busType;

  if (!!(bitmask & (1 << EV_SYN))) connection->m_details.deviceFlags |= DeviceFlag::SynEvents;
  if (!!(bitmask & (1 << EV_REP))) connection->m_details.deviceFlags |= DeviceFlag::RepEvents;
  if (!!(bitmask & (1 << EV_KEY))) connection->m_details.deviceFlags |= DeviceFlag::KeyEvents;
  if (!!(bitmask & (1 << EV_REL)))
  {
    unsigned long relEvents = 0;
    ioctl(evfd, EVIOCGBIT(EV_REL, sizeof(relEvents)), &relEvents);
    const bool hasRelXEvents = !!(relEvents & (1 << REL_X));
    const bool hasRelYEvents = !!(relEvents & (1 << REL_Y));
    if (hasRelXEvents && hasRelYEvents) {
      connection->m_details.deviceFlags |= DeviceFlag::RelativeEvents;
    }
  }

  connection->m_details.grabbed = [&dc, evfd, &sd]()
  {
    // Grab device inputs if a virtual device exists.
    if (dc.inputMapper()->virtualDevice())
    {
      const int res = ioctl(evfd, EVIOCGRAB, 1);
      if (res == 0) { return true; }

      // Grab not successful
      logError(device) << tr("Error grabbing device: %1 (return value: %2)").arg(sd.deviceFile).arg(res);
      ioctl(evfd, EVIOCGRAB, 0);
    }
    return false;
  }();

  fcntl(evfd, F_SETFL, fcntl(evfd, F_GETFL, 0) | O_NONBLOCK);
  if ((fcntl(evfd, F_GETFL, 0) & O_NONBLOCK) == O_NONBLOCK) {
    connection->m_details.deviceFlags |= DeviceFlag::NonBlocking;
  }

  // Create socket notifier
  connection->m_readNotifier = std::make_unique<QSocketNotifier>(evfd, QSocketNotifier::Read);
  QSocketNotifier* const notifier = connection->m_readNotifier.get();
  // Auto clean up and close descriptor on destruction of notifier
  connect(notifier, &QSocketNotifier::destroyed, [grabbed = connection->m_details.grabbed, notifier]() {
    if (grabbed) {
      ioctl(static_cast<int>(notifier->socket()), EVIOCGRAB, 0);
    }
    ::close(static_cast<int>(notifier->socket()));
  });

  connection->m_inputMapper = dc.inputMapper();
  connection->m_details.phys = sd.phys;

  return connection;
}

// -------------------------------------------------------------------------------------------------
SubHidrawConnection::SubHidrawConnection(Token, const QString& path)
  : SubDeviceConnection(path, ConnectionType::Hidraw, ConnectionMode::ReadWrite, BusType::Unknown) {}

// -------------------------------------------------------------------------------------------------
std::shared_ptr<SubHidrawConnection> SubHidrawConnection::create(const DeviceScan::SubDevice& sd,
                                                                 const DeviceConnection& dc)
{
  const int devfd = ::open(sd.deviceFile.toLocal8Bit().constData(), O_RDWR|O_NONBLOCK , 0);

  if (devfd == -1) {
    logWarn(device) << tr("Cannot open hidraw device '%1' for read/write.").arg(sd.deviceFile);
    return std::shared_ptr<SubHidrawConnection>();
  }

  int descriptorSize = 0;
  // Get Report Descriptor Size
  if (ioctl(devfd, HIDIOCGRDESCSIZE, &descriptorSize) < 0) {
    logWarn(device) << tr("Cannot retrieve report descriptor size of hidraw device '%1'.").arg(sd.deviceFile);
    return std::shared_ptr<SubHidrawConnection>();
  }

  struct hidraw_report_descriptor reportDescriptor{};
  reportDescriptor.size = descriptorSize;
  if (ioctl(devfd, HIDIOCGRDESC, &reportDescriptor) < 0) {
    logWarn(device) << tr("Cannot retrieve report descriptor of hidraw device '%1'.").arg(sd.deviceFile);
    return std::shared_ptr<SubHidrawConnection>();
  }

  struct hidraw_devinfo devinfo{};
  // get the hidraw sub-device id info
  if (ioctl(devfd, HIDIOCGRAWINFO, &devinfo) < 0) {
    logWarn(device) << tr("Cannot get info from hidraw device '%1'.").arg(sd.deviceFile);
    return std::shared_ptr<SubHidrawConnection>();
  };

  // Check against given device id
  if (static_cast<unsigned short>(devinfo.vendor) != dc.deviceId().vendorId
      || static_cast<unsigned short>(devinfo.product) != dc.deviceId().productId)
  {
    ::close(devfd);
    logDebug(device) << tr("Device id mismatch: %1 (%2:%3)")
                        .arg(sd.deviceFile, hexId(devinfo.vendor), hexId(devinfo.product));
    return std::shared_ptr<SubHidrawConnection>();
  }

  auto connection = std::make_shared<SubHidrawConnection>(Token{}, sd.deviceFile);
  connection->m_details.busType = dc.deviceId().busType;

  fcntl(devfd, F_SETFL, fcntl(devfd, F_GETFL, 0) | O_NONBLOCK);
  if ((fcntl(devfd, F_GETFL, 0) & O_NONBLOCK) == O_NONBLOCK) {
    connection->m_details.deviceFlags |= DeviceFlag::NonBlocking;
  }

  // For now vibration is only supported for the Logitech Spotlight (USB and Bluetooth)
  if (dc.deviceId().vendorId == 0x46d && (dc.deviceId().productId == 0xc53e || dc.deviceId().productId == 0xb503)) {
    connection->m_details.deviceFlags |= DeviceFlag::Vibrate;
  }

  // Create read and write socket notifiers
  connection->m_readNotifier = std::make_unique<QSocketNotifier>(devfd, QSocketNotifier::Read);
  QSocketNotifier* const readNotifier = connection->m_readNotifier.get();
  // Auto clean up and close descriptor on destruction of notifier
  connect(readNotifier, &QSocketNotifier::destroyed, [readNotifier]() {
    ::close(static_cast<int>(readNotifier->socket()));
  });

  connection->m_writeNotifier = std::make_unique<QSocketNotifier>(devfd, QSocketNotifier::Write);
  QSocketNotifier* const writeNotifier = connection->m_writeNotifier.get();
  // Auto clean up and close descriptor on destruction of notifier
  connect(writeNotifier, &QSocketNotifier::destroyed, [writeNotifier]() {
    ::close(static_cast<int>(writeNotifier->socket()));
  });

  connection->m_details.phys = sd.phys;
  connection->disableWrite(); // disable write notifier
  connection->initSubDevice();
  return connection;
}

// -------------------------------------------------------------------------------------------------
void SubDeviceConnection::initSubDevice()
{
<<<<<<< HEAD
  struct timespec ts;
  int msec = 50;
  ts.tv_sec = msec / 1000;
  ts.tv_nsec = (msec % 1000) * 1000000;

  resetSubDevice(ts);

  queryBatteryStatus();

  // Add other configuration to enable features in device
  // like enabling on Next and back button on hold functionality.
  // No intialization needed for Event Sub device
}

// -------------------------------------------------------------------------------------------------
void SubDeviceConnection::resetSubDevice(struct timespec delay)
{
  // Ping spotlight device for checking if is online
  pingSubDevice();
  ::nanosleep(&delay, &delay);

  // Reset device: Get rid of any device configuration by other programs
  // Reset USB dongle
  if (m_details.busType == BusType::Usb) {
    {const uint8_t data[] = {0x10, 0xff, 0x81, 0x00, 0x00, 0x00, 0x00};
    sendData(data, sizeof(data), false);}
    ::nanosleep(&delay, &delay);
    {const uint8_t data[] = {0x10, 0xff, 0x80, 0x00, 0x00, 0x01, 0x00};
    sendData(data, sizeof(data), false);}
    ::nanosleep(&delay, &delay);
  }

  // Reset spotlight device
  {const uint8_t data[] = {0x10, 0x01, 0x05, 0x1d, 0x00, 0x00, 0x00};
  sendData(data, sizeof(data), false);}
  ::nanosleep(&delay, &delay);
=======
  int msgCount = 1, delay_ms = 20;

  // Ping spotlight device for checking if is online
  QTimer::singleShot(delay_ms*msgCount, this, [this](){pingSubDevice();});
  msgCount++;

  // Reset device: get rid of any device configuration by other programs -------
  // Reset USB dongle
  if (m_details.busType == BusType::Usb) {
    QTimer::singleShot(delay_ms*msgCount, this, [this](){
      const uint8_t data[] = {0x10, 0xff, 0x81, 0x00, 0x00, 0x00, 0x00};
      sendData(data, sizeof(data), false);});
    msgCount++;

    // Turn off software bit and keep the wireless notification bit on
    QTimer::singleShot(delay_ms*msgCount, this, [this](){
      const uint8_t data[] = {0x10, 0xff, 0x80, 0x00, 0x00, 0x01, 0x00};
      sendData(data, sizeof(data), false);});
    msgCount++;
  }

  // Reset spotlight device
  QTimer::singleShot(delay_ms*msgCount, this, [this](){
    const uint8_t data[] = {0x10, 0x01, 0x05, 0x1d, 0x00, 0x00, 0x00};
    sendData(data, sizeof(data), false);});
  // Device Resetting complete -------------------------------------------------

  // Add other configuration to enable features in device
  // like enabling on Next and back button on hold functionality.
  // No intialization needed for Event Sub device
>>>>>>> f97af1c4
}

// -------------------------------------------------------------------------------------------------
void SubDeviceConnection::pingSubDevice()
{
  const uint8_t pingCmd[] = {0x10, 0x01, 0x00, 0x1d, 0x00, 0x00, 0x5d};
  sendData(pingCmd, sizeof(pingCmd), false);
}

// -------------------------------------------------------------------------------------------------
<<<<<<< HEAD
void SubDeviceConnection::queryBatteryStatus()
{
  // if we make battery feature request packet by sending {0x11, 0x01, 0x00, 0x0d, 0x10, 0x00 ... padded by 0x00}
  // batteryFeatureID is the fifth byte obtained by as device response.
  // batteryFeatureID may differ for different logitech devices and may change after firmware update.
  // last checked, batteryFeatureID was 0x06 for logitech spotlight.

  const uint8_t batteryFeatureID = 0x06;
  const uint8_t batteryCmd[] = {0x10, 0x01, batteryFeatureID, 0x0d, 0x00, 0x00, 0x00};
  sendData(batteryCmd, sizeof(batteryCmd), false);
}

// -------------------------------------------------------------------------------------------------
=======
>>>>>>> f97af1c4
ssize_t SubDeviceConnection::sendData(const QByteArray& hidppMsg, bool checkDeviceOnline)
{
  ssize_t res = -1;

  // If the message have 0xff as second byte, it is meant for USB dongle hence,
  // should not be send when device is connected on bluetooth.
  //
  //
  // Logitech Spotlight (USB) can receive data in two different length.
  //   1. Short (10 byte long starting with 0x10)
  //   2. Long (20 byte long starting with 0x11)
  // However, bluetooth connection only accepts data in long (20 byte) packets.
  // For converting standard short length data to long length data, change the first byte to 0x11 and
  // pad the end of message with 0x00 to acheive the length of 20.

  QByteArray _hidppMsg(hidppMsg);
  if (m_details.busType == BusType::Bluetooth) {
    if (static_cast<uint8_t>(hidppMsg.at(1)) == 0xff){
      logDebug(hid) << "Invalid packet" << hidppMsg.toHex() << "for spotlight connected on bluetooth.";
      return res;
    }

    if (hidppMsg.at(0) == 0x10) {
      _hidppMsg.clear();
      _hidppMsg.append(0x11);
      _hidppMsg.append(hidppMsg.mid(1));
      QByteArray padding(20 - _hidppMsg.length(), 0);
      _hidppMsg.append(padding);
    }
  }

  bool isValidMsg = (_hidppMsg.length() == 7 && _hidppMsg.at(0) == 0x10);             // HID++ short message
  isValidMsg = isValidMsg || (_hidppMsg.length() == 20 && _hidppMsg.at(0) == 0x11);   // HID++ long message

  // If checkDeviceOnline is true then do not send the packet if device is not online/active.
  if (checkDeviceOnline && !isOnline()) {
    logInfo(hid) << "The device is not active. Activate it by pressing any button on device.";
    return res;
  }

  if (type() == ConnectionType::Hidraw && mode() == ConnectionMode::ReadWrite
          && m_writeNotifier && isValidMsg) {
    enableWrite();
    const auto notifier = socketWriteNotifier();
    res = ::write(notifier->socket(), _hidppMsg.data(), _hidppMsg.length());
    disableWrite();

    if (res == _hidppMsg.length()) {
      logDebug(hid) << "Write" << _hidppMsg.toHex() << "to" << path();
    } else {
      logWarn(hid) << "Writing to" << path() << "failed.";
    }
  }

  return res;
}

// -------------------------------------------------------------------------------------------------
ssize_t SubDeviceConnection::sendData(const void* hidppMsg, size_t hidppMsgLen, bool checkDeviceOnline)
{
  const QByteArray hidppMsgArr(reinterpret_cast<const char*>(hidppMsg), hidppMsgLen);
  return sendData(hidppMsgArr, checkDeviceOnline);
}<|MERGE_RESOLUTION|>--- conflicted
+++ resolved
@@ -65,7 +65,6 @@
 }
 
 // -------------------------------------------------------------------------------------------------
-<<<<<<< HEAD
 void DeviceConnection::queryBatteryStatus()
 {
   if (subDeviceCount() > 0) {
@@ -82,15 +81,14 @@
 {
   if (batteryData.length() == 3)
   {
-    m_batteryInfo.status = static_cast<BatteryStatus>(batteryData.at(2));
-    m_batteryInfo.currentLevel = static_cast<uint8_t>(batteryData.at(0));
-    m_batteryInfo.nextReportedLevel = static_cast<uint8_t>(batteryData.at(1));
-  }
-}
-
-// -------------------------------------------------------------------------------------------------
-=======
->>>>>>> f97af1c4
+    // battery percent is only meaningful when battery is discharge. However, save them anyway.
+    m_batteryInfo.currentLevel = static_cast<uint8_t>(batteryData.at(0) <= 100? batteryData.at(0): 100);
+    m_batteryInfo.nextReportedLevel = static_cast<uint8_t>(batteryData.at(1) <= 100? batteryData.at(1): 100);
+    m_batteryInfo.status = static_cast<BatteryStatus>((batteryData.at(2) <= 0x06)? batteryData.at(2): 0x06);
+  }
+}
+
+// -------------------------------------------------------------------------------------------------
 SubDeviceConnection::SubDeviceConnection(const QString& path, ConnectionType type, ConnectionMode mode, BusType busType)
   : m_details(path, type, mode, busType) {}
 
@@ -314,51 +312,23 @@
 }
 
 // -------------------------------------------------------------------------------------------------
+void SubDeviceConnection::pingSubDevice()
+{
+  const uint8_t pingCmd[] = {0x10, 0x01, 0x00, 0x1d, 0x00, 0x00, 0x5d};
+  sendData(pingCmd, sizeof(pingCmd), false);
+}
+
+// -------------------------------------------------------------------------------------------------
+void SubDeviceConnection::setHIDProtocol(float version) {
+  logDebug(hid) << path() << "is online with protocol version" << version ;
+  m_details.hidProtocolVer = version;
+}
+
+
+// -------------------------------------------------------------------------------------------------
 void SubDeviceConnection::initSubDevice()
 {
-<<<<<<< HEAD
-  struct timespec ts;
-  int msec = 50;
-  ts.tv_sec = msec / 1000;
-  ts.tv_nsec = (msec % 1000) * 1000000;
-
-  resetSubDevice(ts);
-
-  queryBatteryStatus();
-
-  // Add other configuration to enable features in device
-  // like enabling on Next and back button on hold functionality.
-  // No intialization needed for Event Sub device
-}
-
-// -------------------------------------------------------------------------------------------------
-void SubDeviceConnection::resetSubDevice(struct timespec delay)
-{
-  // Ping spotlight device for checking if is online
-  pingSubDevice();
-  ::nanosleep(&delay, &delay);
-
-  // Reset device: Get rid of any device configuration by other programs
-  // Reset USB dongle
-  if (m_details.busType == BusType::Usb) {
-    {const uint8_t data[] = {0x10, 0xff, 0x81, 0x00, 0x00, 0x00, 0x00};
-    sendData(data, sizeof(data), false);}
-    ::nanosleep(&delay, &delay);
-    {const uint8_t data[] = {0x10, 0xff, 0x80, 0x00, 0x00, 0x01, 0x00};
-    sendData(data, sizeof(data), false);}
-    ::nanosleep(&delay, &delay);
-  }
-
-  // Reset spotlight device
-  {const uint8_t data[] = {0x10, 0x01, 0x05, 0x1d, 0x00, 0x00, 0x00};
-  sendData(data, sizeof(data), false);}
-  ::nanosleep(&delay, &delay);
-=======
   int msgCount = 1, delay_ms = 20;
-
-  // Ping spotlight device for checking if is online
-  QTimer::singleShot(delay_ms*msgCount, this, [this](){pingSubDevice();});
-  msgCount++;
 
   // Reset device: get rid of any device configuration by other programs -------
   // Reset USB dongle
@@ -381,21 +351,23 @@
     sendData(data, sizeof(data), false);});
   // Device Resetting complete -------------------------------------------------
 
+  if (m_details.busType == BusType::Usb) {
+    // Ping spotlight device for checking if is online
+    // the response will have the version for HID++ protocol.
+    QTimer::singleShot(delay_ms*msgCount, this, [this](){pingSubDevice();});
+    msgCount++;
+  } else if (m_details.busType == BusType::Bluetooth) {
+    // Bluetooth connection mean HID++ v2.0+.
+    // Setting version to 6.4: same as USB connection.
+    setHIDProtocol(6.4);
+  }
+
   // Add other configuration to enable features in device
   // like enabling on Next and back button on hold functionality.
   // No intialization needed for Event Sub device
->>>>>>> f97af1c4
-}
-
-// -------------------------------------------------------------------------------------------------
-void SubDeviceConnection::pingSubDevice()
-{
-  const uint8_t pingCmd[] = {0x10, 0x01, 0x00, 0x1d, 0x00, 0x00, 0x5d};
-  sendData(pingCmd, sizeof(pingCmd), false);
-}
-
-// -------------------------------------------------------------------------------------------------
-<<<<<<< HEAD
+}
+
+// -------------------------------------------------------------------------------------------------
 void SubDeviceConnection::queryBatteryStatus()
 {
   // if we make battery feature request packet by sending {0x11, 0x01, 0x00, 0x0d, 0x10, 0x00 ... padded by 0x00}
@@ -409,8 +381,6 @@
 }
 
 // -------------------------------------------------------------------------------------------------
-=======
->>>>>>> f97af1c4
 ssize_t SubDeviceConnection::sendData(const QByteArray& hidppMsg, bool checkDeviceOnline)
 {
   ssize_t res = -1;
